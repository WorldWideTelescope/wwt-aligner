<<<<<<< HEAD
# wwt_aligner 0.3.0 (2021-01-15)
=======
# rc: micro bump

No code changes, trying Docker deployment again.

# wwt_aligner 0.3.0 (2021-01-15)

No code changes, trying Docker deployment again.

# wwt_aligner 0.2.0 (2021-01-15)

No code changes, trying Docker deployment again.

# wwt_aligner 0.1.0 (2021-01-15)
>>>>>>> cd121577

Initial prototype release. Note that our release artifact is the built Docker
image, not the Python module. For the time being we're not even publishing the
Python module to PyPI.<|MERGE_RESOLUTION|>--- conflicted
+++ resolved
@@ -1,7 +1,4 @@
-<<<<<<< HEAD
-# wwt_aligner 0.3.0 (2021-01-15)
-=======
-# rc: micro bump
+# wwt_aligner 0.3.1 (2021-01-15)
 
 No code changes, trying Docker deployment again.
 
@@ -14,7 +11,6 @@
 No code changes, trying Docker deployment again.
 
 # wwt_aligner 0.1.0 (2021-01-15)
->>>>>>> cd121577
 
 Initial prototype release. Note that our release artifact is the built Docker
 image, not the Python module. For the time being we're not even publishing the
