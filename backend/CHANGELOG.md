--- conflicted
+++ resolved
@@ -1,8 +1,4 @@
-<<<<<<< HEAD
-# wwt_aligner 0.2.0 (2021-01-15)
-=======
-# rc: minor bump
->>>>>>> 04a6c73b
+# wwt_aligner 0.3.0 (2021-01-15)
 
 Initial prototype release. Note that our release artifact is the built Docker
 image, not the Python module. For the time being we're not even publishing the
