--- conflicted
+++ resolved
@@ -1,10 +1,5 @@
-<<<<<<< HEAD
-# wwt_aligner 0.1.0 (2021-01-15)
+# wwt_aligner 0.2.0 (2021-01-15)
 
-=======
-# rc: minor bump
- 
->>>>>>> df3a2ae4
 Initial prototype release. Note that our release artifact is the built Docker
 image, not the Python module. For the time being we're not even publishing the
 Python module to PyPI.