<<<<<<< HEAD
# wwt_aligner 0.3.1 (2021-01-15)

No code changes, trying Docker deployment again.

=======
# rc: minor bump

Prototype release that might actually be functional. Mainly testing the
tweaked Docker deployment automation, though.

# wwt_aligner 0.3.1 (2021-01-15)

No code changes, trying Docker deployment again.

>>>>>>> a62f33d3
# wwt_aligner 0.3.0 (2021-01-15)

No code changes, trying Docker deployment again.

# wwt_aligner 0.2.0 (2021-01-15)

No code changes, trying Docker deployment again.

# wwt_aligner 0.1.0 (2021-01-15)

Initial prototype release. Note that our release artifact is the built Docker
image, not the Python module. For the time being we're not even publishing the
Python module to PyPI.<|MERGE_RESOLUTION|>--- conflicted
+++ resolved
@@ -1,10 +1,4 @@
-<<<<<<< HEAD
-# wwt_aligner 0.3.1 (2021-01-15)
-
-No code changes, trying Docker deployment again.
-
-=======
-# rc: minor bump
+# wwt_aligner 0.4.0 (2021-03-02)
 
 Prototype release that might actually be functional. Mainly testing the
 tweaked Docker deployment automation, though.
@@ -13,7 +7,6 @@
 
 No code changes, trying Docker deployment again.
 
->>>>>>> a62f33d3
 # wwt_aligner 0.3.0 (2021-01-15)
 
 No code changes, trying Docker deployment again.
